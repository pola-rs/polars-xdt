--- conflicted
+++ resolved
@@ -2,11 +2,7 @@
 
 import polars as pl
 from dateutil.relativedelta import relativedelta
-<<<<<<< HEAD
-from hypothesis import example, given
-=======
 from hypothesis import example, given, settings
->>>>>>> 6e86dc50
 from hypothesis import strategies as st
 
 import polars_xdt as xdt
@@ -24,13 +20,10 @@
 @example(start_date=date(2019, 12, 31), end_date=date(2020, 1, 1))  # Border
 @example(start_date=date(2018, 12, 1), end_date=date(2020, 1, 1))  # End of year
 @example(start_date=date(2022, 12, 1), end_date=date(2020, 1, 1))  # Negative
-<<<<<<< HEAD
-=======
 @example(
     start_date=date(2000, 3, 29), end_date=date(2003, 1, 28)
 )  # Failed test
 @settings(max_examples=1000)
->>>>>>> 6e86dc50
 def test_month_delta_hypothesis(start_date: date, end_date: date) -> None:
     df = pl.DataFrame(
         {
