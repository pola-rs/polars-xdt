--- conflicted
+++ resolved
@@ -733,7 +733,6 @@
     )
 
 
-<<<<<<< HEAD
 def month_delta(
     start_dates: IntoExpr,
     end_dates: IntoExpr,
@@ -800,7 +799,7 @@
         symbol="month_delta",
         is_elementwise=True,
         args=[end_dates],
-=======
+
 def arg_previous_greater(expr: IntoExpr) -> pl.Expr:
     """
     Find the row count of the previous value greater than the current one.
@@ -894,5 +893,4 @@
         lib=lib,
         symbol="arg_previous_greater",
         is_elementwise=False,
->>>>>>> 835d7396
     )