from __future__ import annotations

import re
import sys
from datetime import date, timedelta
from typing import TYPE_CHECKING, Literal, Sequence

import polars as pl
from polars.plugins import register_plugin

from polars_xdt.utils import parse_into_expr

if sys.version_info >= (3, 10):
    from typing import TypeAlias
else:
    from typing_extensions import TypeAlias

if TYPE_CHECKING:
    from polars.type_aliases import IntoExpr

RollStrategy: TypeAlias = Literal["raise", "forward", "backward"]


mapping = {"Mon": 1, "Tue": 2, "Wed": 3, "Thu": 4, "Fri": 5, "Sat": 6, "Sun": 7}
reverse_mapping = {value: key for key, value in mapping.items()}

if TYPE_CHECKING:
    from polars import Expr
    from polars.type_aliases import Ambiguous


def get_weekmask(weekend: Sequence[str]) -> list[bool]:
    if weekend == ("Sat", "Sun"):
        weekmask = [True, True, True, True, True, False, False]
    else:
        weekmask = [reverse_mapping[i] not in weekend for i in range(1, 8)]
    if sum(weekmask) == 0:
        msg = f"At least one day of the week must be a business day. Got weekend={weekend}"
        raise ValueError(msg)
    return weekmask


def offset_by(
    expr: IntoExpr,
    by: IntoExpr,
    *,
    weekend: Sequence[str] = ("Sat", "Sun"),
    holidays: Sequence[date] | None = None,
    roll: RollStrategy = "raise",
) -> pl.Expr:
    """
    Offset this date by a relative time offset.

    Parameters
    ----------
    expr
        Expression to offset by relative time offset.
    by
        The offset to apply. This can be a string of the form "nbd" (where n
        is an integer), or a polars expression that evaluates to such a string.
        Additional units are passed to `polars.dt.offset_by`.
    weekend
        The days of the week that are considered weekends. Defaults to ("Sat", "Sun").
    holidays
        The holidays to exclude from the calculation. Defaults to None.
    roll
        How to handle dates that fall on a non-workday.

        - "raise" raise an error (default).
        - "forward" roll forward to the next business day.
        - "backward" roll backward to the previous business day.

    Returns
    -------
    polars.Expr

    Examples
    --------
    >>> import polars as pl
    >>> import polars_xdt as xdt
    >>> df = pl.DataFrame(
    ...     {"date": [date(2023, 4, 3), date(2023, 9, 1), date(2024, 1, 4)]}
    ... )
    >>> df.with_columns(
    ...     date_shifted=xdt.offset_by("date", "1bd"),
    ... )
    shape: (3, 2)
    ┌────────────┬──────────────┐
    │ date       ┆ date_shifted │
    │ ---        ┆ ---          │
    │ date       ┆ date         │
    ╞════════════╪══════════════╡
    │ 2023-04-03 ┆ 2023-04-04   │
    │ 2023-09-01 ┆ 2023-09-04   │
    │ 2024-01-04 ┆ 2024-01-05   │
    └────────────┴──────────────┘

    You can also specify custom weekends and holidays:

    >>> import holidays
    >>> holidays_england = holidays.country_holidays(
    ...     "UK", subdiv="ENG", years=[2023, 2024]
    ... )
    >>> df.with_columns(
    ...     date_shifted=xdt.offset_by(
    ...         "date",
    ...         "5bd",
    ...         holidays=holidays_england,
    ...         weekend=["Fri", "Sat"],
    ...         roll="backward",
    ...     ),
    ... )
    shape: (3, 2)
    ┌────────────┬──────────────┐
    │ date       ┆ date_shifted │
    │ ---        ┆ ---          │
    │ date       ┆ date         │
    ╞════════════╪══════════════╡
    │ 2023-04-03 ┆ 2023-04-11   │
    │ 2023-09-01 ┆ 2023-09-07   │
    │ 2024-01-04 ┆ 2024-01-11   │
    └────────────┴──────────────┘

    You can also pass expressions to `by`:

    >>> df = pl.DataFrame(
    ...     {
    ...         "date": [
    ...             date(2023, 4, 3),
    ...             date(2023, 9, 1),
    ...             date(2024, 1, 4),
    ...         ],
    ...         "by": ["1bd", "2bd", "-3bd"],
    ...     }
    ... )
    >>> df.with_columns(date_shifted=xdt.offset_by("date", pl.col("by")))
    shape: (3, 3)
    ┌────────────┬──────┬──────────────┐
    │ date       ┆ by   ┆ date_shifted │
    │ ---        ┆ ---  ┆ ---          │
    │ date       ┆ str  ┆ date         │
    ╞════════════╪══════╪══════════════╡
    │ 2023-04-03 ┆ 1bd  ┆ 2023-04-04   │
    │ 2023-09-01 ┆ 2bd  ┆ 2023-09-05   │
    │ 2024-01-04 ┆ -3bd ┆ 2024-01-01   │
    └────────────┴──────┴──────────────┘

    """
    if (
        isinstance(by, str)
        and (match := re.search(r"(\d+bd)", by)) is not None
        and (len(match.group(1)) == len(by))
    ):
        # Fast path - do we have a business day offset, and nothing else?
        n: int | pl.Expr = int(by[:-2])
        fastpath = True
    else:
        if not isinstance(by, pl.Expr):
            by = pl.lit(by)
        n = (by.str.extract(r"^(-?)") + by.str.extract(r"(\d+)bd")).cast(
            pl.Int32,
        )
        by = by.str.replace(r"(\d+bd)", "")
        fastpath = False

    if not holidays:
        holidays_int = []
    else:
        holidays_int = sorted(
            {(holiday - date(1970, 1, 1)).days for holiday in holidays},
        )
    weekmask = get_weekmask(weekend)

    result = register_plugin(
        expr,
        n,
        plugin_location=__file__,
        symbol="advance_n_days",
        is_elementwise=True,
        kwargs={
            "holidays": holidays_int,
            "weekmask": weekmask,
            "roll": roll,
        },
    )
    if fastpath:
        return result
    return result.dt.offset_by(by)


def is_workday(
    expr: IntoExpr,
    *,
    weekend: Sequence[str] = ("Sat", "Sun"),
    holidays: Sequence[date] | None = None,
) -> pl.Expr:
    """
    Determine whether a day is a workday.

    Parameters
    ----------
    expr
        Input expression.
    weekend
        The days of the week that are considered weekends. Defaults to ("Sat", "Sun").
    holidays
        The holidays to exclude from the calculation. Defaults to None. This should
        be a list of ``datetime.date`` s.

    Returns
    -------
    polars.Expr

    Examples
    --------
    >>> from datetime import date
    >>> import polars as pl
    >>> import polars_xdt as xdt
    >>> df = pl.DataFrame(
    ...     {
    ...         "date": [
    ...             date(2023, 1, 4),
    ...             date(2023, 5, 1),
    ...             date(2023, 9, 9),
    ...         ],
    ...     }
    ... )
    >>> df.with_columns(is_workday=xdt.is_workday("date"))
    shape: (3, 2)
    ┌────────────┬────────────┐
    │ date       ┆ is_workday │
    │ ---        ┆ ---        │
    │ date       ┆ bool       │
    ╞════════════╪════════════╡
    │ 2023-01-04 ┆ true       │
    │ 2023-05-01 ┆ true       │
    │ 2023-09-09 ┆ false      │
    └────────────┴────────────┘

    """
    weekmask = get_weekmask(weekend)
    if not holidays:
        holidays_int = []
    else:
        holidays_int = sorted(
            {(holiday - date(1970, 1, 1)).days for holiday in holidays},
        )
    return register_plugin(
        expr,
        plugin_location=__file__,
        symbol="is_workday",
        is_elementwise=True,
        kwargs={
            "weekmask": weekmask,
            "holidays": holidays_int,
        },
    )


def from_local_datetime(
    expr: IntoExpr,
    from_tz: str | Expr,
    to_tz: str,
    ambiguous: Ambiguous = "raise",
) -> pl.Expr:
    """
    Convert from local datetime in given time zone to new timezone.

    Parameters
    ----------
    expr
        Expression to convert.
    from_tz
        Current timezone of each datetime
    to_tz
        Timezone to convert to
    ambiguous
        Determine how to deal with ambiguous datetimes:

        - `'raise'` (default): raise
        - `'earliest'`: use the earliest datetime
        - `'latest'`: use the latest datetime

    Returns
    -------
    Expr
        Expression of data type :class:`DateTime`.

    Examples
    --------
    You can go from a localized datetime back to expressing the datetimes
    in a single timezone with `from_local_datetime`.

    >>> from datetime import datetime
    >>> import polars_xdt as xdt
    >>> df = pl.DataFrame(
    ...     {
    ...         "local_dt": [
    ...             datetime(2020, 10, 10, 1),
    ...             datetime(2020, 10, 10, 2),
    ...             datetime(2020, 10, 9, 20),
    ...         ],
    ...         "timezone": [
    ...             "Europe/London",
    ...             "Africa/Kigali",
    ...             "America/New_York",
    ...         ],
    ...     }
    ... )
    >>> df.with_columns(
    ...     xdt.from_local_datetime(
    ...         "local_dt", pl.col("timezone"), "UTC"
    ...     ).alias("date")
    ... )
    shape: (3, 3)
    ┌─────────────────────┬──────────────────┬─────────────────────────┐
    │ local_dt            ┆ timezone         ┆ date                    │
    │ ---                 ┆ ---              ┆ ---                     │
    │ datetime[μs]        ┆ str              ┆ datetime[μs, UTC]       │
    ╞═════════════════════╪══════════════════╪═════════════════════════╡
    │ 2020-10-10 01:00:00 ┆ Europe/London    ┆ 2020-10-10 00:00:00 UTC │
    │ 2020-10-10 02:00:00 ┆ Africa/Kigali    ┆ 2020-10-10 00:00:00 UTC │
    │ 2020-10-09 20:00:00 ┆ America/New_York ┆ 2020-10-10 00:00:00 UTC │
    └─────────────────────┴──────────────────┴─────────────────────────┘

    """
    if isinstance(from_tz, str):
        from_tz = pl.lit(from_tz)
    return register_plugin(
        expr,
        from_tz,
        plugin_location=__file__,
        symbol="from_local_datetime",
        is_elementwise=True,
        kwargs={
            "to_tz": to_tz,
            "ambiguous": ambiguous,
        },
    )


def to_local_datetime(
    expr: IntoExpr,
    time_zone: str | Expr,
) -> pl.Expr:
    """
    Convert to local datetime in given time zone.

    Parameters
    ----------
    expr
        Expression to convert.
    time_zone
        Time zone to convert to.

    Returns
    -------
    Expr
        Expression of data type :class:`DateTime`.

    Examples
    --------
    You can use `to_local_datetime` to figure out how a tz-aware datetime
    will be expressed as a local datetime.

    >>> from datetime import datetime
    >>> import polars_xdt as xdt
    >>> df = pl.DataFrame(
    ...     {
    ...         "date_col": [datetime(2020, 10, 10)] * 3,
    ...         "timezone": [
    ...             "Europe/London",
    ...             "Africa/Kigali",
    ...             "America/New_York",
    ...         ],
    ...     }
    ... ).with_columns(pl.col("date_col").dt.replace_time_zone("UTC"))
    >>> df.with_columns(
    ...     xdt.to_local_datetime("date_col", pl.col("timezone")).alias(
    ...         "local_dt"
    ...     )
    ... )
    shape: (3, 3)
    ┌─────────────────────────┬──────────────────┬─────────────────────┐
    │ date_col                ┆ timezone         ┆ local_dt            │
    │ ---                     ┆ ---              ┆ ---                 │
    │ datetime[μs, UTC]       ┆ str              ┆ datetime[μs]        │
    ╞═════════════════════════╪══════════════════╪═════════════════════╡
    │ 2020-10-10 00:00:00 UTC ┆ Europe/London    ┆ 2020-10-10 01:00:00 │
    │ 2020-10-10 00:00:00 UTC ┆ Africa/Kigali    ┆ 2020-10-10 02:00:00 │
    │ 2020-10-10 00:00:00 UTC ┆ America/New_York ┆ 2020-10-09 20:00:00 │
    └─────────────────────────┴──────────────────┴─────────────────────┘

    """
    if isinstance(time_zone, str):
        time_zone = pl.lit(time_zone)
    return register_plugin(
        expr,
        time_zone,
        plugin_location=__file__,
        symbol="to_local_datetime",
        is_elementwise=True,
    )


def format_localized(
    expr: IntoExpr,
    format: str,  # noqa: A002
    locale: str = "uk_UA",
) -> pl.Expr:
    """
    Convert to local datetime in given time zone.

    Parameters
    ----------
    expr
        Expression to format.
    format
        Format string, see https://docs.rs/chrono/latest/chrono/format/strftime/index.html
        for what's available.
    locale
        Locale to use for formatting. Defaults to "uk_UA", because that's what the OP
        requested https://github.com/pola-rs/polars/issues/12341.

    Returns
    -------
    Expr
        Expression of data type :class:`Utf8`.

    Examples
    --------
    >>> from datetime import datetime
    >>> import polars_xdt as xdt
    >>> df = pl.DataFrame(
    ...     {
    ...         "date_col": [datetime(2024, 8, 24), datetime(2024, 10, 1)],
    ...     }
    ... )
    >>> df.with_columns(
    ...     result=xdt.format_localized(
    ...         "date_col", format="%A, %d %B %Y", locale="uk_UA"
    ...     )
    ... )
    shape: (2, 2)
    ┌─────────────────────┬──────────────────────────┐
    │ date_col            ┆ result                   │
    │ ---                 ┆ ---                      │
    │ datetime[μs]        ┆ str                      │
    ╞═════════════════════╪══════════════════════════╡
    │ 2024-08-24 00:00:00 ┆ субота, 24 серпня 2024   │
    │ 2024-10-01 00:00:00 ┆ вівторок, 01 жовтня 2024 │
    └─────────────────────┴──────────────────────────┘

    """
    return register_plugin(
        expr,
        plugin_location=__file__,
        symbol="format_localized",
        is_elementwise=True,
        kwargs={"format": format, "locale": locale},
    )


def to_julian_date(expr: str | pl.Expr) -> pl.Expr:
    """
    Return the Julian date corresponding to given datetimes.

    Examples
    --------
    >>> from datetime import datetime
    >>> import polars_xdt as xdt
    >>> df = pl.DataFrame(
    ...     {
    ...         "date_col": [
    ...             datetime(2013, 1, 1, 0, 30),
    ...             datetime(2024, 1, 7, 13, 18, 51),
    ...         ],
    ...     }
    ... )
    >>> with pl.Config(float_precision=10) as cfg:
    ...     df.with_columns(julian_date=xdt.to_julian_date("date_col"))
    shape: (2, 2)
    ┌─────────────────────┬────────────────────┐
    │ date_col            ┆ julian_date        │
    │ ---                 ┆ ---                │
    │ datetime[μs]        ┆ f64                │
    ╞═════════════════════╪════════════════════╡
    │ 2013-01-01 00:30:00 ┆ 2456293.5208333335 │
    │ 2024-01-07 13:18:51 ┆ 2460317.0547569445 │
    └─────────────────────┴────────────────────┘

    """
    return register_plugin(
        expr,
        plugin_location=__file__,
        symbol="to_julian_date",
        is_elementwise=True,
    )


def ceil(
    expr: IntoExpr,
    every: str | pl.Expr,
) -> pl.Expr:
    """
    Find "ceiling" of datetime.

    Parameters
    ----------
    expr
        Expression to take "ceiling" of.
    every
        Duration string, created with the
        the following string language:

        - 1ns   (1 nanosecond)
        - 1us   (1 microsecond)
        - 1ms   (1 millisecond)
        - 1s    (1 second)
        - 1m    (1 minute)
        - 1h    (1 hour)
        - 1d    (1 calendar day)
        - 1w    (1 calendar week)
        - 1mo   (1 calendar month)
        - 1q    (1 calendar quarter)
        - 1y    (1 calendar year)

        These strings can be combined:

        - 3d12h4m25s # 3 days, 12 hours, 4 minutes, and 25 seconds

        By "calendar day", we mean the corresponding time on the next day (which may
        not be 24 hours, due to daylight savings). Similarly for "calendar week",
        "calendar month", "calendar quarter", and "calendar year".

    Returns
    -------
    Expr
        Expression of data type :class:`Utf8`.

    Examples
    --------
    >>> from datetime import datetime
    >>> import polars_xdt as xdt
    >>> df = pl.DataFrame(
    ...     {
    ...         "date_col": [datetime(2024, 8, 24), datetime(2024, 10, 1)],
    ...     }
    ... )
    >>> df.with_columns(result=xdt.ceil("date_col", "1mo"))
    shape: (2, 2)
    ┌─────────────────────┬─────────────────────┐
    │ date_col            ┆ result              │
    │ ---                 ┆ ---                 │
    │ datetime[μs]        ┆ datetime[μs]        │
    ╞═════════════════════╪═════════════════════╡
    │ 2024-08-24 00:00:00 ┆ 2024-09-01 00:00:00 │
    │ 2024-10-01 00:00:00 ┆ 2024-10-01 00:00:00 │
    └─────────────────────┴─────────────────────┘

    """
    expr = parse_into_expr(expr)
    truncated = expr.dt.truncate(every)
    return (
        pl.when(expr == truncated)
        .then(expr)
        .otherwise(truncated.dt.offset_by(every))
    )


def day_name(expr: str | pl.Expr, locale: str | None = None) -> pl.Expr:
    """
    Return day name, in specified locale (if specified).

    Returns
    -------
    Expr
        Expression of data type :class:`Utf8`.

    See Also
    --------
    format_localized : format according to locale.

    Examples
    --------
    >>> from datetime import datetime
    >>> import polars_xdt as xdt
    >>> df = pl.DataFrame(
    ...     {
    ...         "ts": [datetime(2020, 10, 25), datetime(2020, 10, 26)],
    ...     }
    ... )
    >>> df.with_columns(
    ...     english_day_name=xdt.day_name("ts"),
    ...     french_day_name=xdt.day_name("ts", locale="fr_FR"),
    ...     ukrainian_day_name=xdt.day_name("ts", locale="uk_UA"),
    ... )
    shape: (2, 4)
    ┌─────────────────────┬──────────────────┬─────────────────┬────────────────────┐
    │ ts                  ┆ english_day_name ┆ french_day_name ┆ ukrainian_day_name │
    │ ---                 ┆ ---              ┆ ---             ┆ ---                │
    │ datetime[μs]        ┆ str              ┆ str             ┆ str                │
    ╞═════════════════════╪══════════════════╪═════════════════╪════════════════════╡
    │ 2020-10-25 00:00:00 ┆ Sunday           ┆ dimanche        ┆ неділя             │
    │ 2020-10-26 00:00:00 ┆ Monday           ┆ lundi           ┆ понеділок          │
    └─────────────────────┴──────────────────┴─────────────────┴────────────────────┘

    """
    expr = parse_into_expr(expr)
    if locale is None:
        result = expr.dt.to_string("%A")
    else:
        result = format_localized(expr, "%A", locale=locale)  # type: ignore[attr-defined]
    return result


def month_name(expr: str | pl.Expr, locale: str | None = None) -> pl.Expr:
    """
    Return month name, in specified locale (if specified).

    Returns
    -------
    Expr
        Expression of data type :class:`Utf8`.

    See Also
    --------
    format_localized : format according to locale.

    Examples
    --------
    >>> from datetime import datetime
    >>> import polars_xdt as xdt
    >>> df = pl.DataFrame(
    ...     {
    ...         "ts": [datetime(2020, 10, 25), datetime(2020, 11, 26)],
    ...     }
    ... )
    >>> df.with_columns(
    ...     english_month_name=xdt.month_name("ts"),
    ...     french_month_name=xdt.month_name("ts", locale="fr_FR"),
    ...     ukrainian_month_name=xdt.month_name("ts", locale="uk_UA"),
    ... )
    shape: (2, 4)
    ┌─────────────────────┬────────────────────┬───────────────────┬──────────────────────┐
    │ ts                  ┆ english_month_name ┆ french_month_name ┆ ukrainian_month_name │
    │ ---                 ┆ ---                ┆ ---               ┆ ---                  │
    │ datetime[μs]        ┆ str                ┆ str               ┆ str                  │
    ╞═════════════════════╪════════════════════╪═══════════════════╪══════════════════════╡
    │ 2020-10-25 00:00:00 ┆ October            ┆ octobre           ┆ жовтня               │
    │ 2020-11-26 00:00:00 ┆ November           ┆ novembre          ┆ листопада            │
    └─────────────────────┴────────────────────┴───────────────────┴──────────────────────┘

    """
    expr = parse_into_expr(expr)
    if locale is None:
        result = expr.dt.to_string("%B")
    else:
        result = format_localized(expr, "%B", locale=locale)
    return result


def workday_count(
    start_dates: IntoExpr,
    end_dates: IntoExpr,
    weekend: Sequence[str] = ("Sat", "Sun"),
    holidays: Sequence[date] | None = None,
) -> pl.Expr:
    """
    Count the number of workdays between two columns of dates.

    Parameters
    ----------
    start_dates
        Start date(s). This can be a string column, a date column, or a single date.
    end_dates
        End date(s). This can be a string column, a date column, or a single date.
    weekend
        The days of the week that are considered weekends. Defaults to ("Sat", "Sun").
    holidays
        The holidays to exclude from the calculation. Defaults to None. This should
        be a list of ``datetime.date`` s.

    Returns
    -------
    polars.Expr

    Examples
    --------
    >>> from datetime import date
    >>> import polars as pl
    >>> import polars_xdt as xdt
    >>> df = pl.DataFrame(
    ...     {
    ...         "start": [date(2023, 1, 4), date(2023, 5, 1), date(2023, 9, 9)],
    ...         "end": [date(2023, 2, 8), date(2023, 5, 2), date(2023, 12, 30)],
    ...     }
    ... )
    >>> df.with_columns(n_business_days=xdt.workday_count("start", "end"))
    shape: (3, 3)
    ┌────────────┬────────────┬─────────────────┐
    │ start      ┆ end        ┆ n_business_days │
    │ ---        ┆ ---        ┆ ---             │
    │ date       ┆ date       ┆ i32             │
    ╞════════════╪════════════╪═════════════════╡
    │ 2023-01-04 ┆ 2023-02-08 ┆ 25              │
    │ 2023-05-01 ┆ 2023-05-02 ┆ 1               │
    │ 2023-09-09 ┆ 2023-12-30 ┆ 80              │
    └────────────┴────────────┴─────────────────┘

    """
    weekmask = get_weekmask(weekend)
    if not holidays:
        holidays_int = []
    else:
        holidays_int = sorted(
            {(holiday - date(1970, 1, 1)).days for holiday in holidays},
        )
    return register_plugin(
        start_dates,
        end_dates,
        plugin_location=__file__,
        symbol="workday_count",
        is_elementwise=True,
        kwargs={
            "weekmask": weekmask,
            "holidays": holidays_int,
        },
    )


def arg_previous_greater(expr: IntoExpr) -> pl.Expr:
    """
    Find the row count of the previous value greater than the current one.

    Parameters
    ----------
    expr
        Expression.

    Returns
    -------
    Expr
        UInt64 or UInt32 type, depending on the platform.

    Examples
    --------
    >>> import polars as pl
    >>> import polars_xdt as xdt
    >>> df = pl.DataFrame({"value": [1, 9, 6, 7, 3]})
    >>> df.with_columns(result=xdt.arg_previous_greater("value"))
    shape: (5, 2)
    ┌───────┬────────┐
    │ value ┆ result │
    │ ---   ┆ ---    │
    │ i64   ┆ u32    │
    ╞═══════╪════════╡
    │ 1     ┆ null   │
    │ 9     ┆ 1      │
    │ 6     ┆ 1      │
    │ 7     ┆ 1      │
    │ 3     ┆ 3      │
    └───────┴────────┘

    This can be useful when working with time series. For example,
    if you a dataset like this:

    >>> df = pl.DataFrame(
    ...     {
    ...         "date": [
    ...             "2024-02-01",
    ...             "2024-02-02",
    ...             "2024-02-03",
    ...             "2024-02-04",
    ...             "2024-02-05",
    ...             "2024-02-06",
    ...             "2024-02-07",
    ...             "2024-02-08",
    ...             "2024-02-09",
    ...             "2024-02-10",
    ...         ],
    ...         "group": ["A", "A", "A", "A", "A", "B", "B", "B", "B", "B"],
    ...         "value": [1, 9, None, 7, 3, 2, 4, 5, 1, 9],
    ...     }
    ... )
    >>> df = df.with_columns(pl.col("date").str.to_date())

    and want find out, for each day and each item, how many days it's
    been since `'value'` was higher than it currently is, you could do

    >>> df.with_columns(
    ...     result=(
    ...         (
    ...             pl.col("date")
    ...             - pl.col("date")
    ...             .gather(xdt.arg_previous_greater("value"))
    ...             .over("group")
    ...         ).dt.total_days()
    ...     ),
    ... )
    shape: (10, 4)
    ┌────────────┬───────┬───────┬────────┐
    │ date       ┆ group ┆ value ┆ result │
    │ ---        ┆ ---   ┆ ---   ┆ ---    │
    │ date       ┆ str   ┆ i64   ┆ i64    │
    ╞════════════╪═══════╪═══════╪════════╡
    │ 2024-02-01 ┆ A     ┆ 1     ┆ null   │
    │ 2024-02-02 ┆ A     ┆ 9     ┆ 0      │
    │ 2024-02-03 ┆ A     ┆ null  ┆ null   │
    │ 2024-02-04 ┆ A     ┆ 7     ┆ 2      │
    │ 2024-02-05 ┆ A     ┆ 3     ┆ 1      │
    │ 2024-02-06 ┆ B     ┆ 2     ┆ null   │
    │ 2024-02-07 ┆ B     ┆ 4     ┆ 0      │
    │ 2024-02-08 ┆ B     ┆ 5     ┆ 0      │
    │ 2024-02-09 ┆ B     ┆ 1     ┆ 1      │
    │ 2024-02-10 ┆ B     ┆ 9     ┆ 0      │
    └────────────┴───────┴───────┴────────┘

    """
    return register_plugin(
        expr,
        plugin_location=__file__,
        symbol="arg_previous_greater",
        is_elementwise=False,
    )


def ewma_by_time(
    values: IntoExpr,
    *,
    times: IntoExpr,
    half_life: timedelta,
) -> pl.Expr:
    r"""
    Calculate time-based exponentially weighted moving average.

    Given observations :math:`x_1, x_2, \ldots, x_n` at times
    :math:`t_1, t_2, \ldots, t_n`, the EWMA is calculated as

        .. math::

            y_0 &= x_0

            \alpha_i &= \exp(-\lambda(t_i - t_{i-1}))

            y_i &= \alpha_i x_i + (1 - \alpha_i) y_{i-1}; \quad i > 0

    where :math:`\lambda` equals :math:`\ln(2) / \text{half_life}`.

    Parameters
    ----------
    values
        Values to calculate EWMA for. Should be signed numeric.
    times
        Times corresponding to `values`. Should be ``DateTime`` or ``Date``.
    half_life
        Unit over which observation decays to half its value.

    Returns
    -------
    pl.Expr
        Float64

    Examples
    --------
    >>> import polars as pl
    >>> import polars_xdt as xdt
    >>> from datetime import date, timedelta
    >>> df = pl.DataFrame(
    ...     {
    ...         "values": [0, 1, 2, None, 4],
    ...         "times": [
    ...             date(2020, 1, 1),
    ...             date(2020, 1, 3),
    ...             date(2020, 1, 10),
    ...             date(2020, 1, 15),
    ...             date(2020, 1, 17),
    ...         ],
    ...     }
    ... )
    >>> df.with_columns(
    ...     ewma=xdt.ewma_by_time(
    ...         "values", times="times", half_life=timedelta(days=4)
    ...     ),
    ... )
    shape: (5, 3)
    ┌────────┬────────────┬──────────┐
    │ values ┆ times      ┆ ewma     │
    │ ---    ┆ ---        ┆ ---      │
    │ i64    ┆ date       ┆ f64      │
    ╞════════╪════════════╪══════════╡
    │ 0      ┆ 2020-01-01 ┆ 0.0      │
    │ 1      ┆ 2020-01-03 ┆ 0.292893 │
    │ 2      ┆ 2020-01-10 ┆ 1.492474 │
    │ null   ┆ 2020-01-15 ┆ null     │
    │ 4      ┆ 2020-01-17 ┆ 3.254508 │
    └────────┴────────────┴──────────┘

    """
    half_life_us = (
        int(half_life.total_seconds()) * 1_000_000 + half_life.microseconds
    )
    return register_plugin(
        times,
        values,
        plugin_location=__file__,
        symbol="ewma_by_time",
        is_elementwise=False,
<<<<<<< HEAD
        kwargs={"half_life": half_life_us, "adjust": adjust},
=======
        args=[values],
        kwargs={"half_life": half_life_us},
>>>>>>> 3e2016dc
    )<|MERGE_RESOLUTION|>--- conflicted
+++ resolved
@@ -172,10 +172,9 @@
     weekmask = get_weekmask(weekend)
 
     result = register_plugin(
-        expr,
-        n,
         plugin_location=__file__,
-        symbol="advance_n_days",
+        function_name="advance_n_days",
+        inputs=[expr, n],
         is_elementwise=True,
         kwargs={
             "holidays": holidays_int,
@@ -246,9 +245,9 @@
             {(holiday - date(1970, 1, 1)).days for holiday in holidays},
         )
     return register_plugin(
-        expr,
         plugin_location=__file__,
-        symbol="is_workday",
+        function_name="is_workday",
+        inputs=expr,
         is_elementwise=True,
         kwargs={
             "weekmask": weekmask,
@@ -327,10 +326,9 @@
     if isinstance(from_tz, str):
         from_tz = pl.lit(from_tz)
     return register_plugin(
-        expr,
-        from_tz,
         plugin_location=__file__,
-        symbol="from_local_datetime",
+        function_name="from_local_datetime",
+        inputs=[expr, from_tz],
         is_elementwise=True,
         kwargs={
             "to_tz": to_tz,
@@ -395,10 +393,9 @@
     if isinstance(time_zone, str):
         time_zone = pl.lit(time_zone)
     return register_plugin(
-        expr,
-        time_zone,
         plugin_location=__file__,
-        symbol="to_local_datetime",
+        function_name="to_local_datetime",
+        inputs=[expr, time_zone],
         is_elementwise=True,
     )
 
@@ -453,9 +450,9 @@
 
     """
     return register_plugin(
-        expr,
         plugin_location=__file__,
-        symbol="format_localized",
+        function_name="format_localized",
+        inputs=expr,
         is_elementwise=True,
         kwargs={"format": format, "locale": locale},
     )
@@ -491,9 +488,9 @@
 
     """
     return register_plugin(
-        expr,
         plugin_location=__file__,
-        symbol="to_julian_date",
+        function_name="to_julian_date",
+        inputs=expr,
         is_elementwise=True,
     )
 
@@ -717,10 +714,9 @@
             {(holiday - date(1970, 1, 1)).days for holiday in holidays},
         )
     return register_plugin(
-        start_dates,
-        end_dates,
         plugin_location=__file__,
-        symbol="workday_count",
+        function_name="workday_count",
+        inputs=[start_dates, end_dates],
         is_elementwise=True,
         kwargs={
             "weekmask": weekmask,
@@ -818,9 +814,9 @@
 
     """
     return register_plugin(
-        expr,
         plugin_location=__file__,
-        symbol="arg_previous_greater",
+        function_name="arg_previous_greater",
+        inputs=expr,
         is_elementwise=False,
     )
 
@@ -901,15 +897,9 @@
         int(half_life.total_seconds()) * 1_000_000 + half_life.microseconds
     )
     return register_plugin(
-        times,
-        values,
         plugin_location=__file__,
-        symbol="ewma_by_time",
+        function_name="ewma_by_time",
+        inputs=[times, values],
         is_elementwise=False,
-<<<<<<< HEAD
-        kwargs={"half_life": half_life_us, "adjust": adjust},
-=======
-        args=[values],
         kwargs={"half_life": half_life_us},
->>>>>>> 3e2016dc
     )